[[package]]
category = "main"
<<<<<<< HEAD
description = "This is a description"
=======
description = ""
name = "demo"
optional = false
python-versions = ">=2.7, !=3.0.*, !=3.1.*, !=3.2.*, !=3.3.*"
version = "0.1.0"

[package.dependencies]
pendulum = ">=1.4.4"

[package.extras]
bar = ["tomlkit"]
foo = ["cleo"]

[package.source]
reference = ""
type = "file"
url = "../../distributions/demo-0.1.0-py2.py3-none-any.whl"

[[package]]
category = "main"
description = ""
develop = true
name = "inner-directory-project"
optional = false
python-versions = "*"
version = "1.2.4"

[package.source]
reference = ""
type = "directory"
url = "../project_with_transitive_file_dependencies/inner-directory-project"

[[package]]
category = "main"
description = ""
name = "pendulum"
optional = false
python-versions = "*"
version = "1.4.4"

[[package]]
category = "main"
description = ""
>>>>>>> 6ea3849b
develop = true
name = "project-with-extras"
optional = false
python-versions = "*"
version = "1.2.3"

[package.extras]
extras_a = ["pendulum (>=1.4.4)"]
extras_b = ["cachy (>=0.2.0)"]

[package.source]
reference = ""
type = "directory"
url = "../project_with_extras"

[[package]]
category = "main"
description = "This is a description"
develop = true
name = "project-with-transitive-directory-dependencies"
optional = false
python-versions = "*"
version = "1.2.3"

[package.dependencies]
project-with-extras = "1.2.3"
project-with-transitive-file-dependencies = "1.2.3"

[package.source]
reference = ""
type = "directory"
url = "project_with_transitive_directory_dependencies"

[[package]]
category = "main"
description = ""
develop = true
name = "project-with-transitive-file-dependencies"
optional = false
python-versions = "*"
version = "1.2.3"

[package.dependencies]
demo = "0.1.0"
inner-directory-project = "1.2.4"

[package.source]
reference = ""
type = "directory"
url = "project_with_transitive_file_dependencies"

[metadata]
content-hash = "123456789"
python-versions = "*"

[metadata.files]
demo = [
    {file = "demo-0.1.0-py2.py3-none-any.whl", hash = "sha256:70e704135718fffbcbf61ed1fc45933cfd86951a744b681000eaaa75da31f17a"},
]
inner-directory-project = []
pendulum = []
project-with-extras = []
project-with-transitive-directory-dependencies = []
project-with-transitive-file-dependencies = []<|MERGE_RESOLUTION|>--- conflicted
+++ resolved
@@ -1,8 +1,5 @@
 [[package]]
 category = "main"
-<<<<<<< HEAD
-description = "This is a description"
-=======
 description = ""
 name = "demo"
 optional = false
@@ -23,7 +20,7 @@
 
 [[package]]
 category = "main"
-description = ""
+description = "This is a description"
 develop = true
 name = "inner-directory-project"
 optional = false
@@ -45,8 +42,7 @@
 
 [[package]]
 category = "main"
-description = ""
->>>>>>> 6ea3849b
+description = "This is a description"
 develop = true
 name = "project-with-extras"
 optional = false
@@ -82,7 +78,7 @@
 
 [[package]]
 category = "main"
-description = ""
+description = "This is a description"
 develop = true
 name = "project-with-transitive-file-dependencies"
 optional = false
